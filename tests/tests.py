from tempfile import mkdtemp
import shutil
import os
import sys
from cStringIO import StringIO
import posixpath

from django.test import TestCase, Client
from django.conf import settings as django_settings
from django.core.management import call_command

from staticfiles import settings, resolvers


class UtilityAssertsTestCase(TestCase):
    """
    Test case with a couple utility assertions.

    """
    def assertFileContains(self, filepath, text):
        self.failUnless(text in self._get_file(filepath),
                        "'%s' not in '%s'" % (text, filepath))

    def assertFileNotFound(self, filepath):
        self.assertRaises(IOError, self._get_file, filepath)

    def _get_file(self, filepath):
        raise NotImplementedError
        
class BaseFileResolutionTests:
    """
    Tests shared by all file-resolving features (build_static,
    resolve_static, and static serve view).
    
    This relies on the asserts defined in UtilityAssertsTestCase, but
    is separated because some test cases need those asserts without
    all these tests.

    """
    def assertFileContains(self, filepath, text):
        raise NotImplementedError
    
    def assertFileNotFound(self, filepath):
        raise NotImplementedError
        
    def test_staticfiles_dirs(self):
        """
        Can find a file in a STATICFILES_DIRS directory.
        
        """
        self.assertFileContains('test.txt', 'Can we find')
            
    def test_staticfiles_dirs_subdir(self):
        """
        Can find a file in a subdirectory of a STATICFILES_DIRS
        directory.

        """
        self.assertFileContains('subdir/test.txt', 'Can we find')
            
    def test_staticfiles_dirs_priority(self):
        """
        File in STATICFILES_DIRS has priority over file in app.

        """
        self.assertFileContains('test/file.txt', 'STATICFILES_DIRS')

    def test_app_files(self):
        """
        Can find a file in an app media/ directory.
        
        """
        self.assertFileContains('test/file1.txt', 'file1 in the app dir')

    def test_prepend_label_apps(self):
        """
        Can find a file in an app media/ directory using
        STATICFILES_PREPEND_LABEL_APPS.
        
        """
        self.assertFileContains('no_label/file2.txt', 'file2 in no_label')

    def test_excluded_apps(self):
        """
        Can not find file in an app in STATICFILES_EXCLUDED_APPS.
        
        """
        self.assertFileNotFound('skip/skip_file.txt')

    def test_staticfiles_media_dirnames(self):
        """
        Can find a file in an app subdirectory whose name is listed in
        STATICFILES_MEDIA_DIRNAMES setting.

        """
        self.assertFileContains('odfile.txt', 'File in otherdir.')

        
class TestResolveStatic(UtilityAssertsTestCase, BaseFileResolutionTests):
    """
    Test ``resolve_static`` management command.

    """
    def _get_file(self, filepath):
        _stdout = sys.stdout
        sys.stdout = StringIO()
        try:
            call_command('resolve_static', filepath, all=False, verbosity='0')
            sys.stdout.seek(0)
            contents = open(sys.stdout.read().strip()).read()
        finally:
            sys.stdout = _stdout
        return contents

    def test_all_files(self):
        """
        Test that resolve_static returns all candidate files if run
        without --first.

        """
        _stdout = sys.stdout
        sys.stdout = StringIO()
        try:
            call_command('resolve_static', 'test/file.txt', verbosity='0')
            sys.stdout.seek(0)
            lines = [l.strip() for l in sys.stdout.readlines()]
        finally:
            sys.stdout = _stdout
        self.assertEquals(len(lines), 2)
        self.failUnless('project' in lines[0])
        self.failUnless('apps' in lines[1])

        
class BuildStaticTestCase(UtilityAssertsTestCase):
    """
    Base setup for build_static tests.

    """
    def setUp(self):
        self._old_root = settings.ROOT
        self.root = settings.ROOT = mkdtemp()
        self.run_build_static()

    def run_build_static(self, **kwargs):
        call_command('build_static', interactive=False, verbosity='0',
                     ignore_patterns=['*.ignoreme'], **kwargs)

    def tearDown(self):
        shutil.rmtree(self.root)
        settings.ROOT = self._old_root

    def _get_file(self, filepath):
        return open(os.path.join(self.root, filepath)).read()


class TestBuildStatic(BuildStaticTestCase, BaseFileResolutionTests):
    """
    Test ``build_static`` management command.

    TODO: test alternate storages

    """
    def test_ignore(self):
        """
        Test that -i patterns are ignored.

        """
        self.assertFileNotFound('test/test.ignoreme')

    def test_common_ignore_patterns(self):
        """
        Common ignore patterns (*~, .*, CVS) are ignored.

        """
        self.assertFileNotFound('test/.hidden')
        self.assertFileNotFound('test/backup~')
        self.assertFileNotFound('test/CVS')


class TestBuildStaticExcludeNoDefaultIgnore(BuildStaticTestCase):
    """
    Test ``--exclude-dirs`` and ``--no-default-ignore`` options for
    ``build_static`` management command.


    """
    def run_build_static(self):
        BuildStaticTestCase.run_build_static(self,
            exclude_dirs=True, use_default_ignore_patterns=False)

    def test_exclude_dirs(self):
        """
        With --exclude-dirs, cannot find file in
        STATICFILES_DIRS.

        """
        self.assertFileNotFound('test.txt')

    def test_no_common_ignore_patterns(self):
        """
        With --no-default-ignore, common ignore patterns (*~, .*, CVS)
        are not ignored.

        """
        self.assertFileContains('test/.hidden', 'should be ignored')
        self.assertFileContains('test/backup~', 'should be ignored')
        self.assertFileContains('test/CVS', 'should be ignored')

        
class TestBuildStaticDryRun(BuildStaticTestCase):
    """
    Test ``--dry-run`` option for ``build_static`` management command.

    """
    def run_build_static(self):
        BuildStaticTestCase.run_build_static(self, dry_run=True)

    def test_no_files_created(self):
        """
        With --dry-run, no files created in destination dir.

        """
        self.assertEquals(os.listdir(self.root), [])
    

if sys.platform != 'win32':
    class TestBuildStaticLinks(BuildStaticTestCase, BaseFileResolutionTests):
        """
        Test ``--link`` option for ``build_static`` management command.
        
        Note that by inheriting ``BaseFileResolutionTests`` we repeat all
        the standard file resolving tests here, to make sure using
        ``--link`` does not change the file-selection semantics.
        
        """
        def run_build_static(self):
            BuildStaticTestCase.run_build_static(self, link=True)

        def test_links_created(self):
            """
            With ``--link``, symbolic links are created.
            
            """
            self.failUnless(os.path.islink(os.path.join(self.root, 'test.txt')))

class TestServeStatic(UtilityAssertsTestCase, BaseFileResolutionTests):
    """
    Test static asset serving view.

    """
    def setUp(self):
        self.client = Client()

    def _response(self, url):
        return self.client.get(posixpath.join(settings.URL, url))
    
    def assertFileContains(self, filepath, text):
        self.assertContains(self._response(filepath), text)

    def assertFileNotFound(self, filepath):
        self.assertEquals(self._response(filepath).status_code, 404)

        
class TestServeMedia(TestCase):
    """
    Test serving media from MEDIA_URL.

    """
    def test_serve_media(self):
        client = Client()
        response = client.get(posixpath.join(django_settings.MEDIA_URL,
                                             'media-file.txt'))
        self.assertContains(response, 'Media file.')


<<<<<<< HEAD
class TestFileSystemResolver(UtilityAssertsTestCase):
    """
    Test FileSystemResolver.
    
    """
    def setUp(self):
        self.resolver = resolvers.FileSystemResolver()

    def test_resolve_first(self):
        result = self.resolver.resolve("test/file.txt")
        self.assertEquals(result,
            os.path.join(django_settings.TEST_ROOT, 'project', 'static', 'test/file.txt'))

    def test_resolve_all(self):
        result = self.resolver.resolve("test/file.txt", all=True)
        self.assertEquals(result,
            [os.path.join(django_settings.TEST_ROOT, 'project', 'static', 'test/file.txt')])
=======
class TestServeStaticBackwardCompat(TestServeStatic):
    urls = "tests.urls_backward_compat"


class TestServeMediaBackwardCompat(TestServeMedia):
    urls = "tests.urls_backward_compat"
>>>>>>> facf6120
<|MERGE_RESOLUTION|>--- conflicted
+++ resolved
@@ -273,7 +273,6 @@
         self.assertContains(response, 'Media file.')
 
 
-<<<<<<< HEAD
 class TestFileSystemResolver(UtilityAssertsTestCase):
     """
     Test FileSystemResolver.
@@ -291,11 +290,11 @@
         result = self.resolver.resolve("test/file.txt", all=True)
         self.assertEquals(result,
             [os.path.join(django_settings.TEST_ROOT, 'project', 'static', 'test/file.txt')])
-=======
+
+
 class TestServeStaticBackwardCompat(TestServeStatic):
     urls = "tests.urls_backward_compat"
 
 
 class TestServeMediaBackwardCompat(TestServeMedia):
     urls = "tests.urls_backward_compat"
->>>>>>> facf6120
